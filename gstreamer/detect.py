# Copyright 2019 Google LLC
#
# Licensed under the Apache License, Version 2.0 (the "License");
# you may not use this file except in compliance with the License.
# You may obtain a copy of the License at
#
#     https://www.apache.org/licenses/LICENSE-2.0
#
# Unless required by applicable law or agreed to in writing, software
# distributed under the License is distributed on an "AS IS" BASIS,
# WITHOUT WARRANTIES OR CONDITIONS OF ANY KIND, either express or implied.
# See the License for the specific language governing permissions and
# limitations under the License.

"""A demo which runs object detection on camera frames using GStreamer.
<<<<<<< HEAD
TEST_DATA=../all_models
=======

TEST_DATA=../all_models

>>>>>>> 0572cefc
Run face detection model:
python3 detect.py \
  --model ${TEST_DATA}/mobilenet_ssd_v2_face_quant_postprocess_edgetpu.tflite
Run coco model:
python3 detect.py \
  --model ${TEST_DATA}/mobilenet_ssd_v2_coco_quant_postprocess_edgetpu.tflite \
  --labels ${TEST_DATA}/coco_labels.txt
"""
import argparse
import collections
import common
import gstreamer
import numpy as np
import os
import re
import svgwrite
import time

Object = collections.namedtuple('Object', ['id', 'score', 'bbox'])

def load_labels(path):
    p = re.compile(r'\s*(\d+)(.+)')
    with open(path, 'r', encoding='utf-8') as f:
       lines = (p.match(line).groups() for line in f.readlines())
       return {int(num): text.strip() for num, text in lines}

def shadow_text(dwg, x, y, text, font_size=20):
    dwg.add(dwg.text(text, insert=(x+1, y+1), fill='black', font_size=font_size))
    dwg.add(dwg.text(text, insert=(x, y), fill='white', font_size=font_size))

def generate_svg(src_size, inference_size, inference_box, objs, labels, text_lines):
    dwg = svgwrite.Drawing('', size=src_size)
    src_w, src_h = src_size
    inf_w, inf_h = inference_size
    box_x, box_y, box_w, box_h = inference_box
    scale_x, scale_y = src_w / box_w, src_h / box_h

    for y, line in enumerate(text_lines, start=1):
        shadow_text(dwg, 10, y*20, line)
    for obj in objs:
        x0, y0, x1, y1 = list(obj.bbox)
        # Relative coordinates.
        x, y, w, h = x0, y0, x1 - x0, y1 - y0
        # Absolute coordinates, input tensor space.
        x, y, w, h = int(x * inf_w), int(y * inf_h), int(w * inf_w), int(h * inf_h)
        # Subtract boxing offset.
        x, y = x - box_x, y - box_y
        # Scale to source coordinate space.
        x, y, w, h = x * scale_x, y * scale_y, w * scale_x, h * scale_y
        percent = int(100 * obj.score)
        label = '%d%% %s' % (percent, labels.get(obj.id, obj.id))
        shadow_text(dwg, x, y - 5, label)
        dwg.add(dwg.rect(insert=(x,y), size=(w, h),
                        fill='none', stroke='red', stroke_width='2'))
    return dwg.tostring()

def output_tensor(interpreter, i):
    """Returns output tensor view."""
    tensor = interpreter.tensor(interpreter.get_output_details()[i]['index'])()
    return np.squeeze(tensor)

class BBox(collections.namedtuple('BBox', ['xmin', 'ymin', 'xmax', 'ymax'])):
    """Bounding box.
    Represents a rectangle which sides are either vertical or horizontal, parallel
    to the x or y axis.
    """
    __slots__ = ()

def get_output(interpreter, score_threshold, top_k, image_scale=1.0):
    """Returns list of detected objects."""
    boxes = output_tensor(interpreter, 0)
    class_ids = output_tensor(interpreter, 1)
    scores = output_tensor(interpreter, 2)

    def make(i):
        ymin, xmin, ymax, xmax = boxes[i]
        return Object(
            id=int(class_ids[i]),
            score=scores[i],
            bbox=BBox(xmin=np.maximum(0.0, xmin),
                      ymin=np.maximum(0.0, ymin),
                      xmax=np.minimum(1.0, xmax),
                      ymax=np.minimum(1.0, ymax)))
    return [make(i) for i in range(top_k) if scores[i] >= score_threshold]

def main():
    default_model_dir = '../all_models'
    default_model = 'mobilenet_ssd_v2_coco_quant_postprocess_edgetpu.tflite'
    default_labels = 'coco_labels.txt'
    parser = argparse.ArgumentParser()
    parser.add_argument('--model', help='.tflite model path',
                        default=os.path.join(default_model_dir,default_model))
    parser.add_argument('--labels', help='label file path',
                        default=os.path.join(default_model_dir, default_labels))
    parser.add_argument('--top_k', type=int, default=3,
                        help='number of classes with highest score to display')
    parser.add_argument('--threshold', type=float, default=0.1,
                        help='class score threshold')
    args = parser.parse_args()

    print("Loading %s with %s labels."%(args.model, args.labels))
    interpreter = common.make_interpreter(args.model)
    interpreter.allocate_tensors()
    labels = load_labels(args.labels)

    w, h, _ = common.input_size(interpreter)
    inference_size = (w, h)
    # Average fps over last 30 frames.
    fps_counter  = common.avg_fps_counter(30)

    def user_callback(input_tensor, src_size, inference_box):
      nonlocal fps_counter
      start_time = time.monotonic()
      common.set_interpreter(interpreter, input_tensor)
      objs = get_output(interpreter, args.threshold, args.top_k)
      end_time = time.monotonic()
      text_lines = [
          'Inference: %.2f ms' %((end_time - start_time) * 1000),
          'FPS: %d fps' % (round(next(fps_counter))),
      ]
      print(' '.join(text_lines))
      return generate_svg(src_size, inference_size, inference_box, objs, labels, text_lines)

    result = gstreamer.run_pipeline(user_callback, appsink_size=inference_size)

if __name__ == '__main__':
    main()<|MERGE_RESOLUTION|>--- conflicted
+++ resolved
@@ -13,16 +13,13 @@
 # limitations under the License.
 
 """A demo which runs object detection on camera frames using GStreamer.
-<<<<<<< HEAD
-TEST_DATA=../all_models
-=======
 
 TEST_DATA=../all_models
 
->>>>>>> 0572cefc
 Run face detection model:
 python3 detect.py \
   --model ${TEST_DATA}/mobilenet_ssd_v2_face_quant_postprocess_edgetpu.tflite
+
 Run coco model:
 python3 detect.py \
   --model ${TEST_DATA}/mobilenet_ssd_v2_coco_quant_postprocess_edgetpu.tflite \
