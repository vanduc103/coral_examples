--- conflicted
+++ resolved
@@ -14,15 +14,7 @@
 
 """A demo to run the detector in a Pygame camera stream."""
 import argparse
-<<<<<<< HEAD
 import collections
-=======
-import os
-import sys
-import io
-import time
-import re
->>>>>>> 0572cefc
 from collections import deque
 import io
 import numpy as np
@@ -129,16 +121,10 @@
     pygame.camera.init()
     camlist = pygame.camera.list_cameras()
 
-<<<<<<< HEAD
     w, h, _ = input_size(interpreter)
-    camera = pygame.camera.Camera(camlist[0], (cam_w, cam_h))
-    display = pygame.display.set_mode((cam_w, cam_h), 0)
-
-=======
-    _, w, h, _ = engine.get_input_tensor_shape()
-    
+  
     print("By default using camera: ", camlist[-1])
-    camera = pygame.camera.Camera(camlist[-1], (cam_w, cam_h)) 
+    camera = pygame.camera.Camera(camlist[-1], (cam_w, cam_h))
     try:
       display = pygame.display.set_mode((cam_w, cam_h), 0)
     except pygame.error as e:
@@ -146,7 +132,7 @@
             "the DISPLAY environment variable is set. Example: \n"
             ">export DISPLAY=\":0\" \n")
       raise e 
->>>>>>> 0572cefc
+
     red = pygame.Color(255, 0, 0)
 
     camera.start()
@@ -157,12 +143,8 @@
             imagen = pygame.transform.scale(mysurface, (w, h))
             input = np.frombuffer(imagen.get_buffer(), dtype=np.uint8)
             start_time = time.monotonic()
-<<<<<<< HEAD
             set_interpreter(interpreter, input)
             results = get_output(interpreter, score_threshold=args.threshold, top_k=args.top_k)
-=======
-            results = engine.detect_with_input_tensor(input, threshold=args.threshold, top_k=args.top_k)
->>>>>>> 0572cefc
             stop_time = time.monotonic()
             inference_ms = (stop_time - start_time)*1000.0
             fps_ms = 1.0 / (stop_time - last_time)
