--- conflicted
+++ resolved
@@ -148,11 +148,7 @@
 def append_objs_to_img(cv2_im, objs, labels):
     height, width, channels = cv2_im.shape
     for obj in objs:
-<<<<<<< HEAD
         x0, y0, x1, y1 = list(obj.bbox)
-=======
-        x0, y0, x1, y1 = obj.bounding_box.flatten().tolist()
->>>>>>> 0572cefc
         x0, y0, x1, y1 = int(x0*width), int(y0*height), int(x1*width), int(y1*height)
         percent = int(100 * obj.score)
         label = '%d%% %s' % (percent, labels.get(obj.id, obj.id))
