#!/bin/bash
#
# Copyright 2019 Google LLC
#
# Licensed under the Apache License, Version 2.0 (the "License");
# you may not use this file except in compliance with the License.
# You may obtain a copy of the License at
#
#     https://www.apache.org/licenses/LICENSE-2.0
#
# Unless required by applicable law or agreed to in writing, software
# distributed under the License is distributed on an "AS IS" BASIS,
# WITHOUT WARRANTIES OR CONDITIONS OF ANY KIND, either express or implied.
# See the License for the specific language governing permissions and
# limitations under the License.

if grep -s -q "MX8MQ" /sys/firmware/devicetree/base/model; then
<<<<<<< HEAD
  echo "OpenCV is not yet suppported for DevBoard"
else
  sudo pip3 install opencv-contrib-python
  sudo apt-get -y install libjasper1 libhdf5-100 libqtgui4 libatlas-base-dev libqt4-test
fi
=======
  MENDEL_VER="$(cat /etc/mendel_version)"
  if [[ "$MENDEL_VER" == "1.0" || "$MENDEL_VER" == "2.0" || "$MENDEL_VER" == "3.0" ]]; then
    echo "Your version of Mendel is not compatible with OpenCV."
    echo "You must upgrade to Mendel 4.0 or higher."
    exit 1
  fi
fi

sudo apt install python3-opencv
>>>>>>> 0572cefc
<|MERGE_RESOLUTION|>--- conflicted
+++ resolved
@@ -15,13 +15,6 @@
 # limitations under the License.
 
 if grep -s -q "MX8MQ" /sys/firmware/devicetree/base/model; then
-<<<<<<< HEAD
-  echo "OpenCV is not yet suppported for DevBoard"
-else
-  sudo pip3 install opencv-contrib-python
-  sudo apt-get -y install libjasper1 libhdf5-100 libqtgui4 libatlas-base-dev libqt4-test
-fi
-=======
   MENDEL_VER="$(cat /etc/mendel_version)"
   if [[ "$MENDEL_VER" == "1.0" || "$MENDEL_VER" == "2.0" || "$MENDEL_VER" == "3.0" ]]; then
     echo "Your version of Mendel is not compatible with OpenCV."
@@ -30,5 +23,6 @@
   fi
 fi
 
-sudo apt install python3-opencv
->>>>>>> 0572cefc
+sudo pip3 install opencv-contrib-python
+sudo apt-get -y install libjasper1 libhdf5-100 libqtgui4 libatlas-base-dev libqt4-test
+sudo apt install python3-opencv